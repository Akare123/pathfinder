pub mod l1;
pub mod l2;

<<<<<<< HEAD
use std::{future::Future, sync::Arc, time::Duration};
=======
use std::sync::Arc;
>>>>>>> 379ded12

use crate::{
    core::{ContractRoot, GlobalRoot, StarknetBlockHash, StarknetBlockNumber},
    ethereum::{
        log::StateUpdateLog,
        state_update::{DeployedContract, StateUpdate},
        Chain,
    },
    rpc::types::reply::{syncing, Syncing as SyncStatus},
    sequencer::{self, reply::Block},
    state::{calculate_contract_state_hash, state_tree::GlobalStateTree, update_contract_state},
    storage::{
        ContractCodeTable, ContractsStateTable, ContractsTable, L1StateTable, L1TableBlockId,
        RefsTable, StarknetBlock, StarknetBlocksBlockId, StarknetBlocksTable,
        StarknetTransactionsTable, Storage,
    },
};

use anyhow::Context;
use pedersen::StarkHash;
use rusqlite::{Connection, Transaction};
use tokio::sync::{mpsc, RwLock};
use web3::Web3;

pub struct State {
    pub status: RwLock<SyncStatus>,
}

impl Default for State {
    fn default() -> Self {
        Self {
            status: RwLock::new(SyncStatus::False(false)),
        }
    }
}

pub async fn sync<Transport, SequencerClient, F1, F2, L1Sync, L2Sync>(
    storage: Storage,
    transport: Web3<Transport>,
    chain: Chain,
    sequencer: SequencerClient,
    state: Arc<State>,
    l1_sync: L1Sync,
    l2_sync: L2Sync,
) -> anyhow::Result<()>
where
    Transport: web3::Transport,
    SequencerClient: sequencer::ClientApi + Clone + Send + Sync + 'static,
    F1: Future<Output = anyhow::Result<()>> + Send + 'static,
    F2: Future<Output = anyhow::Result<()>> + Send + 'static,
    L1Sync: FnOnce(mpsc::Sender<l1::Event>, Web3<Transport>, Chain, Option<StateUpdateLog>) -> F1
        + Copy,
    L2Sync: FnOnce(
            mpsc::Sender<l2::Event>,
            SequencerClient,
            Option<(StarknetBlockNumber, StarknetBlockHash)>,
        ) -> F2
        + Copy,
{
    // TODO: should this be owning a Storage, or just take in a Connection?
    let mut db_conn = storage
        .connection()
        .context("Creating database connection")?;

    let (tx_l1, mut rx_l1) = mpsc::channel(1);
    let (tx_l2, mut rx_l2) = mpsc::channel(1);

    let (l1_head, l2_head) = tokio::task::block_in_place(|| -> anyhow::Result<_> {
        let l1_head = L1StateTable::get(&db_conn, L1TableBlockId::Latest)
            .context("Query L1 head from database")?;
        let l2_head = StarknetBlocksTable::get(&db_conn, StarknetBlocksBlockId::Latest)
            .context("Query L2 head from database")?
            .map(|block| (block.number, block.hash));
        Ok((l1_head, l2_head))
    })?;

    // Start update sync-status process.
    let starting_block = l2_head
        .map(|(_, hash)| hash)
        .unwrap_or(StarknetBlockHash(StarkHash::ZERO));
    let _status_sync = tokio::spawn(update_sync_status_latest(
        Arc::clone(&state),
        sequencer.clone(),
        starting_block,
        chain,
    ));

    // Start L1 and L2 sync processes.
<<<<<<< HEAD
    let mut l1_handle = tokio::spawn(l1_sync(tx_l1, transport.clone(), chain, l1_head));
    let mut l2_handle = tokio::spawn(l2_sync(tx_l2, sequencer.clone(), l2_head));
=======
    let mut l1_handle = tokio::spawn(l1::sync(tx_l1, transport.clone(), chain, l1_head));
    let mut l2_handle = tokio::spawn(l2::sync(tx_l2, sequencer.clone(), l2_head, chain));
>>>>>>> 379ded12

    let mut existed = (0, 0);

    let mut last_block_start = std::time::Instant::now();
    let mut block_time_avg = std::time::Duration::ZERO;
    const BLOCK_TIME_WEIGHT: f32 = 0.05;

    loop {
        tokio::select! {
            l1_event = rx_l1.recv() => match l1_event {
                Some(l1::Event::Update(updates)) => {
                    let first = updates.first().map(|u| u.block_number.0);
                    let last = updates.last().map(|u| u.block_number.0);

                    l1_update(&mut db_conn, &updates).await.with_context(|| {
                        format!("Update L1 state with blocks {:?}-{:?}", first, last)
                    })?;

                    match updates.as_slice() {
                        [single] => {
                            tracing::info!("L1 sync updated to block {}", single.block_number.0);
                        }
                        [first, .., last] => {
                            tracing::info!(
                                "L1 sync updated with blocks {} - {}",
                                first.block_number.0,
                                last.block_number.0
                            );
                        }
                        _ => {}
                    }
                }
                Some(l1::Event::Reorg(reorg_tail)) => {
                    l1_reorg(&mut db_conn, reorg_tail)
                        .await
                        .with_context(|| format!("Reorg L1 state to block {}", reorg_tail.0))?;

                    let new_head = match reorg_tail {
                        StarknetBlockNumber::GENESIS => None,
                        other => Some(other - 1),
                    };

                    match new_head {
                        Some(head) => {
                            tracing::warn!("L1 reorg occurred, new L1 head is block {}", head.0)
                        }
                        None => tracing::warn!("L1 reorg occurred, new L1 head is genesis"),
                    }
                }
                Some(l1::Event::QueryUpdate(block, tx)) => {
                    let update =
                        tokio::task::block_in_place(|| L1StateTable::get(&db_conn, block.into()))
                            .with_context(|| format!("Query L1 state table for block {:?}", block))?;

                    let _ = tx.send(update);

                    tracing::trace!("Query for L1 update for block {}", block.0);
                }
                None => {
                    // L1 sync process failed; restart it.
                    match l1_handle.await.context("Join L1 sync process handle")? {
                        Ok(()) => {
                            tracing::error!("L1 sync process terminated without an error.");
                        }
                        Err(e) => {
                            tracing::warn!("L1 sync process terminated with: {:?}", e);
                        }
                    }
                    let l1_head = tokio::task::block_in_place(|| {
                        L1StateTable::get(&db_conn, L1TableBlockId::Latest)
                    })
                    .context("Query L1 head from database")?;

                    let (new_tx, new_rx) = mpsc::channel(1);
                    rx_l1 = new_rx;

                    l1_handle = tokio::spawn(l1_sync(new_tx, transport.clone(), chain, l1_head));
                    tracing::info!("L1 sync process restarted.")
                },
            },
            l2_event = rx_l2.recv() => match l2_event {
                Some(l2::Event::Update(block, diff, timings)) => {
                    // unwrap is safe as only pending query blocks are None.
                    let block_num = block.block_number.unwrap().0;
                    let block_hash = block.block_hash.unwrap();
                    let storage_updates: usize = diff
                        .contract_updates
                        .iter()
                        .map(|u| u.storage_updates.len())
                        .sum();
                    let update_t = std::time::Instant::now();
                    l2_update(&mut db_conn, block, diff)
                        .await
                        .with_context(|| format!("Update L2 state to {}", block_num))?;
                    let block_time = last_block_start.elapsed();
                    let update_t = update_t.elapsed();
                    last_block_start = std::time::Instant::now();

                    block_time_avg = block_time_avg.mul_f32(1.0 - BLOCK_TIME_WEIGHT)
                        + block_time.mul_f32(BLOCK_TIME_WEIGHT);

                    // Update sync status
                    match &mut *state.status.write().await {
                        SyncStatus::False(_) => {}
                        SyncStatus::Status(status) => {
                            status.current_block = block_hash;
                        }
                    }

                    // Give a simple log under INFO level, and a more verbose log
                    // with timing information under DEBUG+ level.
                    //
                    // This should be removed if we have a configurable log level.
                    // See the docs for LevelFilter for more information.
                    match tracing::level_filters::LevelFilter::current().into_level() {
                        None => {}
                        Some(level) if level <= tracing::Level::INFO => {
                            tracing::info!("Updated StarkNet state with block {}", block_num)
                        }
                        Some(_) => {
                            tracing::debug!("Updated StarkNet state with block {} after {:2}s ({:2}s avg). {} ({} new) contracts ({:2}s), {} storage updates ({:2}s). Block downloaded in {:2}s, state diff in {:2}s",
                                block_num,
                                block_time.as_secs_f32(),
                                block_time_avg.as_secs_f32(),
                                existed.0,
                                existed.0 - existed.1,
                                timings.contract_deployment.as_secs_f32(),
                                storage_updates,
                                update_t.as_secs_f32(),
                                timings.block_download.as_secs_f32(),
                                timings.state_diff_download.as_secs_f32(),
                            );
                        }
                    }
                }
                Some(l2::Event::Reorg(reorg_tail)) => {
                    l2_reorg(&mut db_conn, reorg_tail)
                        .await
                        .with_context(|| format!("Reorg L2 state to {:?}", reorg_tail))?;

                    let new_head = match reorg_tail {
                        StarknetBlockNumber::GENESIS => None,
                        other => Some(other - 1),
                    };
                    match new_head {
                        Some(head) => {
                            tracing::warn!("L2 reorg occurred, new L2 head is block {}", head.0)
                        }
                        None => tracing::warn!("L2 reorg occurred, new L2 head is genesis"),
                    }
                }
                Some(l2::Event::NewContract(contract)) => {
                    tokio::task::block_in_place(|| {
                        ContractCodeTable::insert_compressed(&db_conn, &contract)
                    })
                    .with_context(|| {
                        format!("Insert contract definition with hash: {:?}", contract.hash)
                    })?;

                    tracing::trace!("Inserted new contract {}", contract.hash.0.to_hex_str());
                }
                Some(l2::Event::QueryHash(block, tx)) => {
                    let hash = tokio::task::block_in_place(|| {
                        StarknetBlocksTable::get(&db_conn, block.into())
                    })
                    .with_context(|| format!("Query L2 block hash for block {:?}", block))?
                    .map(|block| block.hash);
                    let _ = tx.send(hash);

                    tracing::trace!("Query hash for L2 block {}", block.0);
                }
                Some(l2::Event::QueryContractExistance(contracts, tx)) => {
                    let exists =
                        tokio::task::block_in_place(|| ContractCodeTable::exists(&db_conn, &contracts))
                            .with_context(|| {
                                format!("Query storage for existance of contracts {:?}", contracts)
                            })?;
                    let count = exists.iter().filter(|b| **b).count();

                    existed = (contracts.len(), count);

                    let _ = tx.send(exists);

                    tracing::trace!("Query for existence of contracts: {:?}", contracts);
                }
                None => {
                    // L2 sync process failed; restart it.
                    match l2_handle.await.context("Join L2 sync process handle")? {
                        Ok(()) => {
                            tracing::error!("L2 sync process terminated without an error.");
                        }
                        Err(e) => {
                            tracing::warn!("L2 sync process terminated with: {:?}", e);
                        }
                    }

                    let l2_head = tokio::task::block_in_place(|| {
                        StarknetBlocksTable::get(&db_conn, StarknetBlocksBlockId::Latest)
                    })
                    .context("Query L2 head from database")?
                    .map(|block| (block.number, block.hash));

                    let (new_tx, new_rx) = mpsc::channel(1);
                    rx_l2 = new_rx;

<<<<<<< HEAD
                    l2_handle = tokio::spawn(l2_sync(new_tx, sequencer.clone(), l2_head));
=======
                    l2_handle = tokio::spawn(l2::sync(new_tx, sequencer.clone(), l2_head, chain));
>>>>>>> 379ded12
                    tracing::info!("L2 sync process restarted.");
                }
            }
        }
    }
}

/// Periodically updates sync state with the latest block height.
async fn update_sync_status_latest(
    state: Arc<State>,
    sequencer: impl sequencer::ClientApi,
    starting_block: StarknetBlockHash,
    chain: Chain,
) -> anyhow::Result<()> {
    use crate::rpc::types::{BlockNumberOrTag, Tag};
    let poll_interval = l2::head_poll_interval(chain);

    loop {
        // Work-around the sequencer block fetch being flakey.
        let latest = loop {
            if let Ok(block) = sequencer
                .block_by_number(BlockNumberOrTag::Tag(Tag::Latest))
                .await
            {
                // Unwrap is safe as only pending blocks have None.
                break block.block_hash.unwrap();
            }
        };

        // Update the sync status.
        match &mut *state.status.write().await {
            sync_status @ SyncStatus::False(_) => {
                *sync_status = SyncStatus::Status(syncing::Status {
                    starting_block,
                    current_block: starting_block,
                    highest_block: latest,
                });

                tracing::debug!(
                    starting=%starting_block.0,
                    current=%starting_block.0,
                    highest=%latest.0,
                    "Updated sync status",
                );
            }
            SyncStatus::Status(status) => {
                if status.highest_block != latest {
                    status.highest_block = latest;
                    tracing::debug!(
                        highest=%latest.0,
                        "Updated sync status",
                    );
                }
            }
        }

        tokio::time::sleep(poll_interval).await;
    }
}

async fn l1_update(connection: &mut Connection, updates: &[StateUpdateLog]) -> anyhow::Result<()> {
    tokio::task::block_in_place(move || {
        let transaction = connection
            .transaction()
            .context("Create database transaction")?;

        for update in updates {
            L1StateTable::insert(&transaction, update).context("Insert update")?;
        }

        // Track combined L1 and L2 state.
        let l1_l2_head = RefsTable::get_l1_l2_head(&transaction).context("Query L1-L2 head")?;
        let expected_next = l1_l2_head
            .map(|head| head + 1)
            .unwrap_or(StarknetBlockNumber::GENESIS);

        match updates.first() {
            Some(update) if update.block_number == expected_next => {
                let mut next_head = None;
                for update in updates {
                    let l2_root =
                        StarknetBlocksTable::get(&transaction, update.block_number.into())
                            .context("Query L2 root")?
                            .map(|block| block.root);

                    match l2_root {
                        Some(l2_root) if l2_root == update.global_root => {
                            next_head = Some(update.block_number);
                        }
                        _ => break,
                    }
                }

                if let Some(next_head) = next_head {
                    RefsTable::set_l1_l2_head(&transaction, Some(next_head))
                        .context("Update L1-L2 head")?;
                }
            }
            _ => {}
        }

        transaction.commit().context("Commit database transaction")
    })
}

async fn l1_reorg(
    connection: &mut Connection,
    reorg_tail: StarknetBlockNumber,
) -> anyhow::Result<()> {
    tokio::task::block_in_place(move || {
        let transaction = connection
            .transaction()
            .context("Create database transaction")?;

        L1StateTable::reorg(&transaction, reorg_tail).context("Delete L1 state from database")?;

        // Track combined L1 and L2 state.
        let l1_l2_head = RefsTable::get_l1_l2_head(&transaction).context("Query L1-L2 head")?;
        match l1_l2_head {
            Some(head) if head >= reorg_tail => {
                let new_head = match reorg_tail {
                    StarknetBlockNumber::GENESIS => None,
                    other => Some(other - 1),
                };
                RefsTable::set_l1_l2_head(&transaction, new_head).context("Update L1-L2 head")?;
            }
            _ => {}
        }

        transaction.commit().context("Commit database transaction")
    })
}

async fn l2_update(
    connection: &mut Connection,
    block: Block,
    state_diff: StateUpdate,
) -> anyhow::Result<()> {
    tokio::task::block_in_place(move || {
        let transaction = connection
            .transaction()
            .context("Create database transaction")?;

        let new_root =
            update_starknet_state(&transaction, state_diff).context("Updating Starknet state")?;

        // Ensure that roots match.. what should we do if it doesn't? For now the whole sync process ends..
        anyhow::ensure!(new_root == block.state_root.unwrap(), "State root mismatch");

        // Update L2 database. These types shouldn't be options at this level,
        // but for now the unwraps are "safe" in that these should only ever be
        // None for pending queries to the sequencer, but we aren't using those here.
        let starknet_block = StarknetBlock {
            number: block.block_number.unwrap(),
            hash: block.block_hash.unwrap(),
            root: block.state_root.unwrap(),
            timestamp: block.timestamp,
        };
        StarknetBlocksTable::insert(&transaction, &starknet_block)
            .context("Insert block into database")?;

        // Insert the transactions.
        anyhow::ensure!(
            block.transactions.len() == block.transaction_receipts.len(),
            "Transactions and receipts mismatch. There were {} transactions and {} receipts.",
            block.transactions.len(),
            block.transaction_receipts.len()
        );
        let transaction_data = block
            .transactions
            .into_iter()
            .zip(block.transaction_receipts.into_iter())
            .collect::<Vec<_>>();
        StarknetTransactionsTable::upsert(
            &transaction,
            starknet_block.hash,
            starknet_block.number,
            &transaction_data,
        )
        .context("Insert transaction data into database")?;

        // Track combined L1 and L2 state.
        let l1_l2_head = RefsTable::get_l1_l2_head(&transaction).context("Query L1-L2 head")?;
        let expected_next = l1_l2_head
            .map(|head| head + 1)
            .unwrap_or(StarknetBlockNumber::GENESIS);

        if expected_next == starknet_block.number {
            let l1_root = L1StateTable::get_root(&transaction, starknet_block.number.into())
                .context("Query L1 root")?;
            if l1_root == Some(starknet_block.root) {
                RefsTable::set_l1_l2_head(&transaction, Some(starknet_block.number))
                    .context("Update L1-L2 head")?;
            }
        }

        transaction.commit().context("Commit database transaction")
    })
}

async fn l2_reorg(
    connection: &mut Connection,
    reorg_tail: StarknetBlockNumber,
) -> anyhow::Result<()> {
    tokio::task::block_in_place(move || {
        let transaction = connection
            .transaction()
            .context("Create database transaction")?;

        // TODO: clean up state tree's as well...

        StarknetBlocksTable::reorg(&transaction, reorg_tail)
            .context("Delete L1 state from database")?;

        // Track combined L1 and L2 state.
        let l1_l2_head = RefsTable::get_l1_l2_head(&transaction).context("Query L1-L2 head")?;
        match l1_l2_head {
            Some(head) if head >= reorg_tail => {
                let new_head = match reorg_tail {
                    StarknetBlockNumber::GENESIS => None,
                    other => Some(other - 1),
                };
                RefsTable::set_l1_l2_head(&transaction, new_head).context("Update L1-L2 head")?;
            }
            _ => {}
        }

        transaction.commit().context("Commit database transaction")
    })
}

fn update_starknet_state(
    transaction: &Transaction,
    diff: StateUpdate,
) -> anyhow::Result<GlobalRoot> {
    let global_root = StarknetBlocksTable::get(transaction, StarknetBlocksBlockId::Latest)
        .context("Query latest state root")?
        .map(|block| block.root)
        .unwrap_or(GlobalRoot(StarkHash::ZERO));
    let mut global_tree =
        GlobalStateTree::load(transaction, global_root).context("Loading global state tree")?;

    for contract in diff.deployed_contracts {
        deploy_contract(transaction, &mut global_tree, contract).context("Deploying contract")?;
    }

    for update in diff.contract_updates {
        let contract_state_hash = update_contract_state(&update, &global_tree, transaction)
            .context("Update contract state")?;

        // Update the global state tree.
        global_tree
            .set(update.address, contract_state_hash)
            .context("Updating global state tree")?;
    }

    // Apply all global tree changes.
    global_tree
        .apply()
        .context("Apply global state tree updates")
}

fn deploy_contract(
    transaction: &Transaction,
    global_tree: &mut GlobalStateTree,
    contract: DeployedContract,
) -> anyhow::Result<()> {
    // Add a new contract to global tree, the contract root is initialized to ZERO.
    let contract_root = ContractRoot(StarkHash::ZERO);
    let state_hash = calculate_contract_state_hash(contract.hash, contract_root);
    global_tree
        .set(contract.address, state_hash)
        .context("Adding deployed contract to global state tree")?;
    ContractsStateTable::upsert(transaction, state_hash, contract.hash, contract_root)
        .context("Insert constract state hash into contracts state table")?;
    ContractsTable::upsert(transaction, contract.address, contract.hash)
        .context("Inserting contract hash into contracts table")
}

#[cfg(test)]
mod tests {
    use super::{l1, l2};
    use crate::{
        core::{
            ContractAddress, ContractHash, EthereumBlockHash, EthereumBlockNumber,
            EthereumLogIndex, EthereumTransactionHash, EthereumTransactionIndex, GlobalRoot,
            StarknetBlockHash, StarknetBlockNumber, StarknetBlockTimestamp,
            StarknetTransactionHash, StorageAddress, StorageValue,
        },
        ethereum,
        rpc::types::{BlockHashOrTag, BlockNumberOrTag},
        sequencer::{self, error::SequencerError, reply, request},
        state,
        storage::{self, L1StateTable, RefsTable, StarknetBlocksTable, Storage},
    };
    use futures::{
        future::BoxFuture,
        stream::{StreamExt, TryStreamExt},
    };
    use jsonrpc_core::{Call, Value};
    use pedersen::StarkHash;
    use std::{sync::Arc, time::Duration};
    use tokio::sync::mpsc;
    use web3::{error, types::H256, RequestId, Transport, Web3};

    // Satisfies the sync() api, not really called anywhere in the tests
    #[derive(Debug, Clone)]
    struct FakeTransport;

    impl Transport for FakeTransport {
        type Out = BoxFuture<'static, error::Result<Value>>;

        fn prepare(&self, _method: &str, _params: Vec<Value>) -> (RequestId, Call) {
            unimplemented!()
        }

        fn send(&self, _id: RequestId, _request: Call) -> Self::Out {
            unimplemented!()
        }
    }

    // We need a simple clonable mock here. Satisfies the sync() internals,
    // and is not really called anywhere in the tests except for status updates
    // which we don't test against here.
    #[derive(Debug, Clone)]
    struct FakeSequencer;

    #[async_trait::async_trait]
    impl sequencer::ClientApi for FakeSequencer {
        async fn block_by_number(
            &self,
            _: BlockNumberOrTag,
        ) -> Result<reply::Block, sequencer::error::SequencerError> {
            Ok(BLOCK0.clone())
        }

        async fn block_by_hash(&self, _: BlockHashOrTag) -> Result<reply::Block, SequencerError> {
            unimplemented!()
        }

        async fn call(
            &self,
            _: request::Call,
            _: BlockHashOrTag,
        ) -> Result<reply::Call, SequencerError> {
            unimplemented!()
        }

        async fn full_contract(&self, _: ContractAddress) -> Result<bytes::Bytes, SequencerError> {
            unimplemented!()
        }

        async fn storage(
            &self,
            _: ContractAddress,
            _: StorageAddress,
            _: BlockHashOrTag,
        ) -> Result<StorageValue, SequencerError> {
            unimplemented!()
        }

        async fn transaction(
            &self,
            _: StarknetTransactionHash,
        ) -> Result<reply::Transaction, SequencerError> {
            unimplemented!()
        }

        async fn transaction_status(
            &self,
            _: StarknetTransactionHash,
        ) -> Result<reply::TransactionStatus, SequencerError> {
            unimplemented!()
        }

        async fn state_update_by_hash(
            &self,
            _: BlockHashOrTag,
        ) -> Result<reply::StateUpdate, SequencerError> {
            unimplemented!()
        }

        async fn state_update_by_number(
            &self,
            _: BlockNumberOrTag,
        ) -> Result<reply::StateUpdate, SequencerError> {
            unimplemented!()
        }

        async fn eth_contract_addresses(
            &self,
        ) -> Result<reply::EthContractAddresses, SequencerError> {
            unimplemented!()
        }
    }

    async fn l1_noop(
        _: mpsc::Sender<l1::Event>,
        _: Web3<FakeTransport>,
        _: ethereum::Chain,
        _: Option<ethereum::log::StateUpdateLog>,
    ) -> anyhow::Result<()> {
        // Avoid being restarted all the time by the outer sync() loop
        let () = std::future::pending().await;
        Ok(())
    }

    async fn l2_noop(
        _: mpsc::Sender<l2::Event>,
        _: impl sequencer::ClientApi,
        _: Option<(StarknetBlockNumber, StarknetBlockHash)>,
    ) -> anyhow::Result<()> {
        // Avoid being restarted all the time by the outer sync() loop
        let () = std::future::pending().await;
        Ok(())
    }

    lazy_static::lazy_static! {
        static ref A: StarkHash = StarkHash::from_be_slice(&[0xA]).unwrap();
        static ref B: StarkHash = StarkHash::from_be_slice(&[0xB]).unwrap();
        static ref ETH_ORIG: ethereum::EthOrigin = ethereum::EthOrigin {
            block: ethereum::BlockOrigin {
                hash: EthereumBlockHash(H256::zero()),
                number: EthereumBlockNumber(0),
            },
            log_index: EthereumLogIndex(0),
            transaction: ethereum::TransactionOrigin {
                hash: EthereumTransactionHash(H256::zero()),
                index: EthereumTransactionIndex(0),
            },
        };
        pub static ref STATE_UPDATE_LOG0: ethereum::log::StateUpdateLog = ethereum::log::StateUpdateLog {
            block_number: StarknetBlockNumber(0),
            // State update actually doesn't change the state hence 0 root
            global_root: GlobalRoot(StarkHash::ZERO),
            origin: ETH_ORIG.clone(),
        };
        pub static ref STATE_UPDATE_LOG1: ethereum::log::StateUpdateLog = ethereum::log::StateUpdateLog {
            block_number: StarknetBlockNumber(1),
            global_root: GlobalRoot(*B),
            origin: ETH_ORIG.clone(),
        };
        pub static ref BLOCK0: reply::Block = reply::Block {
            block_hash: Some(StarknetBlockHash(*A)),
            block_number: Some(StarknetBlockNumber(0)),
            parent_block_hash: StarknetBlockHash(StarkHash::ZERO),
            state_root: Some(GlobalRoot(StarkHash::ZERO)),
            status: reply::Status::AcceptedOnL1,
            timestamp: crate::core::StarknetBlockTimestamp(0),
            transaction_receipts: vec![],
            transactions: vec![],
        };
        pub static ref BLOCK1: reply::Block = reply::Block {
            block_hash: Some(StarknetBlockHash(*B)),
            block_number: Some(StarknetBlockNumber(1)),
            parent_block_hash: StarknetBlockHash(*A),
            state_root: Some(GlobalRoot(*B)),
            status: reply::Status::AcceptedOnL2,
            timestamp: crate::core::StarknetBlockTimestamp(1),
            transaction_receipts: vec![],
            transactions: vec![],
        };
        pub static ref STORAGE_BLOCK0: storage::StarknetBlock = storage::StarknetBlock {
            number: StarknetBlockNumber(0),
            hash: StarknetBlockHash(*A),
            root: GlobalRoot(StarkHash::ZERO),
            timestamp: StarknetBlockTimestamp(0),
        };
        pub static ref STORAGE_BLOCK1: storage::StarknetBlock = storage::StarknetBlock {
            number: StarknetBlockNumber(1),
            hash: StarknetBlockHash(*B),
            root: GlobalRoot(*B),
            timestamp: StarknetBlockTimestamp(1),
        };
        // Causes root to remain 0
        pub static ref STATE_UPDATE0: ethereum::state_update::StateUpdate = ethereum::state_update::StateUpdate {
            contract_updates: vec![],
            deployed_contracts: vec![],
        };
    }

    #[tokio::test(flavor = "multi_thread", worker_threads = 1)]
    async fn l1_update() {
        let chain = ethereum::Chain::Goerli;
        let sync_state = Arc::new(state::SyncState::default());

        lazy_static::lazy_static! {
            static ref UPDATES: Arc<tokio::sync::RwLock<Vec<Vec<ethereum::log::StateUpdateLog>>>> =
            Arc::new(tokio::sync::RwLock::new(vec![
                vec![STATE_UPDATE_LOG0.clone(), STATE_UPDATE_LOG1.clone()],
                vec![STATE_UPDATE_LOG0.clone()],
                vec![STATE_UPDATE_LOG0.clone()],
            ]));
        }

        // A simple L1 sync task
        let l1 = |tx: mpsc::Sender<l1::Event>, _, _, _| async move {
            let mut update = UPDATES.write().await;
            if let Some(some_update) = update.pop() {
                tx.send(l1::Event::Update(some_update)).await.unwrap();
            }
            tokio::time::sleep(Duration::from_millis(100)).await;
            Ok(())
        };

        let results = [
            // Case 0: no L2 head
            None,
            // Case 1: some L2 head
            Some(vec![STORAGE_BLOCK0.clone()]),
            // Case 2: some L2 head, update contains more than one item
            Some(vec![STORAGE_BLOCK0.clone(), STORAGE_BLOCK1.clone()]),
        ]
        .into_iter()
        .map(|blocks| async {
            let storage = Storage::in_memory().unwrap();
            let connection = storage.connection().unwrap();

            if let Some(some_blocks) = blocks {
                some_blocks
                    .iter()
                    .for_each(|block| StarknetBlocksTable::insert(&connection, block).unwrap());
            }

            // UUT
            let _jh = tokio::spawn(state::sync(
                storage.clone(),
                Web3::new(FakeTransport),
                chain,
                FakeSequencer,
                sync_state.clone(),
                l1,
                l2_noop,
            ));

            // TODO Find a better way to figure out that the DB update has already been performed
            tokio::time::sleep(Duration::from_millis(300)).await;

            RefsTable::get_l1_l2_head(&connection)
        })
        .collect::<futures::stream::FuturesOrdered<_>>()
        .try_collect::<Vec<_>>()
        .await
        .unwrap();

        assert_eq!(
            results,
            vec![
                // Case 0: no L1-L2 head expected
                None,
                // Case 1: some L1-L2 head expected
                Some(StarknetBlockNumber(0)),
                // Case 2: some L1-L2 head expected
                Some(StarknetBlockNumber(1))
            ]
        );
    }

    #[tokio::test(flavor = "multi_thread", worker_threads = 1)]
    async fn l1_reorg() {
        let results = [
            // Case 0: single block in L1, reorg on genesis
            (vec![STATE_UPDATE_LOG0.clone()], 0),
            // Case 1: 2 blocks in L1, reorg on block #1
            (
                vec![STATE_UPDATE_LOG0.clone(), STATE_UPDATE_LOG1.clone()],
                1,
            ),
        ]
        .into_iter()
        .map(|(updates, reorg_on_block)| async move {
            let storage = Storage::in_memory().unwrap();
            let connection = storage.connection().unwrap();

            // A simple L1 sync task
            let l1 = move |tx: mpsc::Sender<l1::Event>, _, _, _| async move {
                tx.send(l1::Event::Reorg(StarknetBlockNumber(reorg_on_block)))
                    .await
                    .unwrap();
                tokio::time::sleep(Duration::from_secs(1)).await;
                Ok(())
            };

            RefsTable::set_l1_l2_head(&connection, Some(StarknetBlockNumber(reorg_on_block)))
                .unwrap();
            updates
                .into_iter()
                .for_each(|update| L1StateTable::insert(&connection, &update).unwrap());

            // UUT
            let _jh = tokio::spawn(state::sync(
                storage.clone(),
                Web3::new(FakeTransport),
                ethereum::Chain::Goerli,
                FakeSequencer,
                Arc::new(state::SyncState::default()),
                l1,
                l2_noop,
            ));

            // TODO Find a better way to figure out that the DB update has already been performed
            tokio::time::sleep(Duration::from_millis(10)).await;

            let latest_block_number =
                L1StateTable::get(&connection, storage::L1TableBlockId::Latest)
                    .unwrap()
                    .map(|s| s.block_number);
            let head = RefsTable::get_l1_l2_head(&connection).unwrap();
            (head, latest_block_number)
        })
        .collect::<futures::stream::FuturesOrdered<_>>()
        .collect::<Vec<_>>()
        .await;

        assert_eq!(
            results,
            vec![
                // Case 0: no L1-L2 head expected, as we start from genesis
                (None, None),
                // Case 1: some L1-L2 head expected, block #1 removed
                (Some(StarknetBlockNumber(0)), Some(StarknetBlockNumber(0)))
            ]
        );
    }

    #[tokio::test(flavor = "multi_thread", worker_threads = 1)]
    async fn l1_query_update() {
        let storage = Storage::in_memory().unwrap();
        let connection = storage.connection().unwrap();

        // This is what we're asking for
        L1StateTable::insert(&connection, &*STATE_UPDATE_LOG0).unwrap();

        // A simple L1 sync task which does the request and checks he result
        let l1 = |tx: mpsc::Sender<l1::Event>, _, _, _| async move {
            let (tx1, rx1) =
                tokio::sync::oneshot::channel::<Option<ethereum::log::StateUpdateLog>>();

            tx.send(l1::Event::QueryUpdate(StarknetBlockNumber(0), tx1))
                .await
                .unwrap();

            // Check the result straight away ¯\_(ツ)_/¯
            assert_eq!(rx1.await.unwrap().unwrap(), *STATE_UPDATE_LOG0);

            tokio::time::sleep(Duration::from_secs(1)).await;
            Ok(())
        };

        // UUT
        let _jh = tokio::spawn(state::sync(
            storage,
            Web3::new(FakeTransport),
            ethereum::Chain::Goerli,
            FakeSequencer,
            Arc::new(state::SyncState::default()),
            l1,
            l2_noop,
        ));

        tokio::time::sleep(Duration::from_millis(10)).await;
    }

    #[tokio::test(flavor = "multi_thread", worker_threads = 1)]
    async fn l1_restart() {
        use std::sync::atomic::{AtomicUsize, Ordering};

        let storage = Storage::in_memory().unwrap();

        static CNT: AtomicUsize = AtomicUsize::new(0);

        // A simple L1 sync task
        let l1 = move |_, _, _, _| async move {
            CNT.fetch_add(1, Ordering::Relaxed);
            Ok(())
        };

        // UUT
        let _jh = tokio::spawn(state::sync(
            storage,
            Web3::new(FakeTransport),
            ethereum::Chain::Goerli,
            FakeSequencer,
            Arc::new(state::SyncState::default()),
            l1,
            l2_noop,
        ));

        tokio::time::sleep(Duration::from_millis(5)).await;

        assert!(CNT.load(Ordering::Relaxed) > 1);
    }

    #[tokio::test(flavor = "multi_thread", worker_threads = 1)]
    async fn l2_update() {
        let chain = ethereum::Chain::Goerli;
        let sync_state = Arc::new(state::SyncState::default());

        // Incoming L2 update
        let block = || BLOCK0.clone();
        let state_update = || STATE_UPDATE0.clone();
        let timings = l2::Timings {
            block_download: Duration::default(),
            state_diff_download: Duration::default(),
            contract_deployment: Duration::default(),
        };

        // A simple L2 sync task
        let l2 = move |tx: mpsc::Sender<l2::Event>, _, _| async move {
            tx.send(l2::Event::Update(block(), state_update(), timings))
                .await
                .unwrap();
            tokio::time::sleep(Duration::from_secs(1)).await;
            Ok(())
        };

        let results = [
            // Case 0: no L1 head
            None,
            // Case 1: some L1 head
            Some(STATE_UPDATE_LOG0.clone()),
        ]
        .into_iter()
        .map(|update_log| async {
            let storage = Storage::in_memory().unwrap();
            let connection = storage.connection().unwrap();

            if let Some(some_update_log) = update_log {
                L1StateTable::insert(&connection, &some_update_log).unwrap();
            }

            // UUT
            let _jh = tokio::spawn(state::sync(
                storage.clone(),
                Web3::new(FakeTransport),
                chain,
                FakeSequencer,
                sync_state.clone(),
                l1_noop,
                l2,
            ));

            // TODO Find a better way to figure out that the DB update has already been performed
            tokio::time::sleep(Duration::from_millis(100)).await;

            RefsTable::get_l1_l2_head(&connection)
        })
        .collect::<futures::stream::FuturesOrdered<_>>()
        .try_collect::<Vec<_>>()
        .await
        .unwrap();

        assert_eq!(
            results,
            vec![
                // Case 0: no L1-L2 head expected
                None,
                // Case 1: some L1-L2 head expected
                Some(StarknetBlockNumber(0))
            ]
        );
    }

    #[tokio::test(flavor = "multi_thread", worker_threads = 1)]
    async fn l2_reorg() {
        let results = [
            // Case 0: single block in L2, reorg on genesis
            (vec![STORAGE_BLOCK0.clone()], 0),
            // Case 1: 2 blocks in L2, reorg on block #1
            (vec![STORAGE_BLOCK0.clone(), STORAGE_BLOCK1.clone()], 1),
        ]
        .into_iter()
        .map(|(updates, reorg_on_block)| async move {
            let storage = Storage::in_memory().unwrap();
            let connection = storage.connection().unwrap();

            // A simple L2 sync task
            let l2 = move |tx: mpsc::Sender<l2::Event>, _, _| async move {
                tx.send(l2::Event::Reorg(StarknetBlockNumber(reorg_on_block)))
                    .await
                    .unwrap();
                tokio::time::sleep(Duration::from_secs(1)).await;
                Ok(())
            };

            RefsTable::set_l1_l2_head(&connection, Some(StarknetBlockNumber(reorg_on_block)))
                .unwrap();
            updates
                .into_iter()
                .for_each(|block| StarknetBlocksTable::insert(&connection, &block).unwrap());

            // UUT
            let _jh = tokio::spawn(state::sync(
                storage.clone(),
                Web3::new(FakeTransport),
                ethereum::Chain::Goerli,
                FakeSequencer,
                Arc::new(state::SyncState::default()),
                l1_noop,
                l2,
            ));

            // TODO Find a better way to figure out that the DB update has already been performed
            tokio::time::sleep(Duration::from_millis(100)).await;

            let latest_block_number =
                StarknetBlocksTable::get(&connection, storage::StarknetBlocksBlockId::Latest)
                    .unwrap()
                    .map(|s| s.number);
            let head = RefsTable::get_l1_l2_head(&connection).unwrap();
            (head, latest_block_number)
        })
        .collect::<futures::stream::FuturesOrdered<_>>()
        .collect::<Vec<_>>()
        .await;

        assert_eq!(
            results,
            vec![
                // Case 0: no L1-L2 head expected, as we start from genesis
                (None, None),
                // Case 1: some L1-L2 head expected, block #1 removed
                (Some(StarknetBlockNumber(0)), Some(StarknetBlockNumber(0)))
            ]
        );
    }

    #[tokio::test(flavor = "multi_thread", worker_threads = 1)]
    async fn l2_new_contract() {
        let storage = Storage::in_memory().unwrap();
        let connection = storage.connection().unwrap();

        // A simple L2 sync task
        let l2 = |tx: mpsc::Sender<l2::Event>, _, _| async move {
            let zstd_magic = vec![0x28, 0xb5, 0x2f, 0xfd];
            tx.send(l2::Event::NewContract(state::CompressedContract {
                abi: zstd_magic.clone(),
                bytecode: zstd_magic.clone(),
                definition: zstd_magic,
                hash: ContractHash(*A),
            }))
            .await
            .unwrap();

            tokio::time::sleep(Duration::from_secs(1)).await;
            Ok(())
        };

        // UUT
        let _jh = tokio::spawn(state::sync(
            storage,
            Web3::new(FakeTransport),
            ethereum::Chain::Goerli,
            FakeSequencer,
            Arc::new(state::SyncState::default()),
            l1_noop,
            l2,
        ));

        // TODO Find a better way to figure out that the DB update has already been performed
        tokio::time::sleep(Duration::from_millis(10)).await;

        assert_eq!(
            storage::ContractCodeTable::exists(&connection, &[ContractHash(*A)]).unwrap(),
            vec![true]
        );
    }

    #[tokio::test(flavor = "multi_thread", worker_threads = 1)]
    async fn l2_query_hash() {
        let storage = Storage::in_memory().unwrap();
        let connection = storage.connection().unwrap();

        // This is what we're asking for
        StarknetBlocksTable::insert(&connection, &STORAGE_BLOCK0).unwrap();

        // A simple L2 sync task which does the request and checks he result
        let l2 = |tx: mpsc::Sender<l2::Event>, _, _| async move {
            let (tx1, rx1) = tokio::sync::oneshot::channel::<Option<StarknetBlockHash>>();

            tx.send(l2::Event::QueryHash(StarknetBlockNumber(0), tx1))
                .await
                .unwrap();

            // Check the result straight away ¯\_(ツ)_/¯
            assert_eq!(rx1.await.unwrap().unwrap(), StarknetBlockHash(*A));

            tokio::time::sleep(Duration::from_secs(1)).await;
            Ok(())
        };

        // UUT
        let _jh = tokio::spawn(state::sync(
            storage,
            Web3::new(FakeTransport),
            ethereum::Chain::Goerli,
            FakeSequencer,
            Arc::new(state::SyncState::default()),
            l1_noop,
            l2,
        ));
    }

    #[tokio::test(flavor = "multi_thread", worker_threads = 1)]
    async fn l2_query_contract_existance() {
        let storage = Storage::in_memory().unwrap();
        let connection = storage.connection().unwrap();
        let zstd_magic = vec![0x28, 0xb5, 0x2f, 0xfd];

        // This is what we're asking for
        storage::ContractCodeTable::insert_compressed(
            &connection,
            &state::CompressedContract {
                abi: zstd_magic.clone(),
                bytecode: zstd_magic.clone(),
                definition: zstd_magic,
                hash: ContractHash(*A),
            },
        )
        .unwrap();

        // A simple L2 sync task which does the request and checks he result
        let l2 = |tx: mpsc::Sender<l2::Event>, _, _| async move {
            let (tx1, rx1) = tokio::sync::oneshot::channel::<Vec<bool>>();

            tx.send(l2::Event::QueryContractExistance(
                vec![ContractHash(*A)],
                tx1,
            ))
            .await
            .unwrap();

            // Check the result straight away ¯\_(ツ)_/¯
            assert_eq!(rx1.await.unwrap(), vec![true]);

            tokio::time::sleep(Duration::from_secs(1)).await;
            Ok(())
        };

        // UUT
        let _jh = tokio::spawn(state::sync(
            storage,
            Web3::new(FakeTransport),
            ethereum::Chain::Goerli,
            FakeSequencer,
            Arc::new(state::SyncState::default()),
            l1_noop,
            l2,
        ));
    }

    #[tokio::test(flavor = "multi_thread", worker_threads = 1)]
    async fn l2_restart() {
        use std::sync::atomic::{AtomicUsize, Ordering};

        let storage = Storage::in_memory().unwrap();

        static CNT: AtomicUsize = AtomicUsize::new(0);

        // A simple L2 sync task
        let l2 = move |_, _, _| async move {
            CNT.fetch_add(1, Ordering::Relaxed);
            Ok(())
        };

        // UUT
        let _jh = tokio::spawn(state::sync(
            storage,
            Web3::new(FakeTransport),
            ethereum::Chain::Goerli,
            FakeSequencer,
            Arc::new(state::SyncState::default()),
            l1_noop,
            l2,
        ));

        tokio::time::sleep(Duration::from_millis(5)).await;

        assert!(CNT.load(Ordering::Relaxed) > 1);
    }
}<|MERGE_RESOLUTION|>--- conflicted
+++ resolved
@@ -1,11 +1,8 @@
 pub mod l1;
 pub mod l2;
 
-<<<<<<< HEAD
-use std::{future::Future, sync::Arc, time::Duration};
-=======
+use std::future::Future;
 use std::sync::Arc;
->>>>>>> 379ded12
 
 use crate::{
     core::{ContractRoot, GlobalRoot, StarknetBlockHash, StarknetBlockNumber},
@@ -62,6 +59,7 @@
             mpsc::Sender<l2::Event>,
             SequencerClient,
             Option<(StarknetBlockNumber, StarknetBlockHash)>,
+            crate::ethereum::Chain,
         ) -> F2
         + Copy,
 {
@@ -94,13 +92,8 @@
     ));
 
     // Start L1 and L2 sync processes.
-<<<<<<< HEAD
     let mut l1_handle = tokio::spawn(l1_sync(tx_l1, transport.clone(), chain, l1_head));
-    let mut l2_handle = tokio::spawn(l2_sync(tx_l2, sequencer.clone(), l2_head));
-=======
-    let mut l1_handle = tokio::spawn(l1::sync(tx_l1, transport.clone(), chain, l1_head));
-    let mut l2_handle = tokio::spawn(l2::sync(tx_l2, sequencer.clone(), l2_head, chain));
->>>>>>> 379ded12
+    let mut l2_handle = tokio::spawn(l2_sync(tx_l2, sequencer.clone(), l2_head, chain));
 
     let mut existed = (0, 0);
 
@@ -306,11 +299,7 @@
                     let (new_tx, new_rx) = mpsc::channel(1);
                     rx_l2 = new_rx;
 
-<<<<<<< HEAD
-                    l2_handle = tokio::spawn(l2_sync(new_tx, sequencer.clone(), l2_head));
-=======
-                    l2_handle = tokio::spawn(l2::sync(new_tx, sequencer.clone(), l2_head, chain));
->>>>>>> 379ded12
+                    l2_handle = tokio::spawn(l2_sync(new_tx, sequencer.clone(), l2_head, chain));
                     tracing::info!("L2 sync process restarted.");
                 }
             }
@@ -722,6 +711,7 @@
         _: mpsc::Sender<l2::Event>,
         _: impl sequencer::ClientApi,
         _: Option<(StarknetBlockNumber, StarknetBlockHash)>,
+        _: crate::ethereum::Chain,
     ) -> anyhow::Result<()> {
         // Avoid being restarted all the time by the outer sync() loop
         let () = std::future::pending().await;
@@ -1019,7 +1009,7 @@
         };
 
         // A simple L2 sync task
-        let l2 = move |tx: mpsc::Sender<l2::Event>, _, _| async move {
+        let l2 = move |tx: mpsc::Sender<l2::Event>, _, _, _| async move {
             tx.send(l2::Event::Update(block(), state_update(), timings))
                 .await
                 .unwrap();
@@ -1088,7 +1078,7 @@
             let connection = storage.connection().unwrap();
 
             // A simple L2 sync task
-            let l2 = move |tx: mpsc::Sender<l2::Event>, _, _| async move {
+            let l2 = move |tx: mpsc::Sender<l2::Event>, _, _, _| async move {
                 tx.send(l2::Event::Reorg(StarknetBlockNumber(reorg_on_block)))
                     .await
                     .unwrap();
@@ -1144,7 +1134,7 @@
         let connection = storage.connection().unwrap();
 
         // A simple L2 sync task
-        let l2 = |tx: mpsc::Sender<l2::Event>, _, _| async move {
+        let l2 = |tx: mpsc::Sender<l2::Event>, _, _, _| async move {
             let zstd_magic = vec![0x28, 0xb5, 0x2f, 0xfd];
             tx.send(l2::Event::NewContract(state::CompressedContract {
                 abi: zstd_magic.clone(),
@@ -1188,7 +1178,7 @@
         StarknetBlocksTable::insert(&connection, &STORAGE_BLOCK0).unwrap();
 
         // A simple L2 sync task which does the request and checks he result
-        let l2 = |tx: mpsc::Sender<l2::Event>, _, _| async move {
+        let l2 = |tx: mpsc::Sender<l2::Event>, _, _, _| async move {
             let (tx1, rx1) = tokio::sync::oneshot::channel::<Option<StarknetBlockHash>>();
 
             tx.send(l2::Event::QueryHash(StarknetBlockNumber(0), tx1))
@@ -1233,7 +1223,7 @@
         .unwrap();
 
         // A simple L2 sync task which does the request and checks he result
-        let l2 = |tx: mpsc::Sender<l2::Event>, _, _| async move {
+        let l2 = |tx: mpsc::Sender<l2::Event>, _, _, _| async move {
             let (tx1, rx1) = tokio::sync::oneshot::channel::<Vec<bool>>();
 
             tx.send(l2::Event::QueryContractExistance(
@@ -1271,7 +1261,7 @@
         static CNT: AtomicUsize = AtomicUsize::new(0);
 
         // A simple L2 sync task
-        let l2 = move |_, _, _| async move {
+        let l2 = move |_, _, _, _| async move {
             CNT.fetch_add(1, Ordering::Relaxed);
             Ok(())
         };
